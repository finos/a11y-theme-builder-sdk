--- conflicted
+++ resolved
@@ -40,14 +40,7 @@
         super(name, parent);
         this.fontFamily = new PropertyFontFamily("Font Family", false, this);
         this.fontSize = new PropertyFontRange("Font Size", false, this, 0, 128, defaultFontSize);
-<<<<<<< HEAD
-        this.fontWeight = new PropertyNumberSelectable("Font Weight", false, this, {
-            selectables: [100, 200, 300, 400, 500, 600, 700, 800, 900, 1000],
-            defaultValue: defaultFontWeight,
-        });
-=======
-        this.fontWeight = new PropertyNumberSelectable("Font Weight", false, this, [100, 300, 400, 500, 600, 700], defaultFontWeight);
->>>>>>> 5c505665
+        this.fontWeight = new PropertyNumberSelectable("Font Weight", false, this, [100, 300, 400, 500, 600, 700, 800, 900, 1000], defaultFontWeight);
         this.lineHeight = new PropertyPercentageSelectable("Line Height", false, this, [130, 160], defaultLineHeight);
         this.letterSpacing = new PropertyPixelRange("Character Spacing", false, this, -2, 10, defaultLetterSpacing);
     }
